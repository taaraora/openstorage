//go:generate swagger generate spec -m -o ../../api/swagger/swagger.json

// Package classification OSD API.
//
// OpenStorage is a clustered implementation of the Open Storage specification and relies on the OCI runtime.
// It allows you to run stateful services in containers in a multi-host clustered environment.
// This document represents the API documentaton of Openstorage, for the GO client please visit:
// https://github.com/libopenstorage/openstorage
//
//     Schemes: http, https
//     Host: localhost
//     BasePath: /v1
//     Version: 2.0.0
//     License: APACHE2 https://opensource.org/licenses/Apache-2.0
//     Contact: https://github.com/libopenstorage/openstorage
//
//     Consumes:
//     - application/json
//
//     Produces:
//     - application/json
//
// swagger:meta
package main

import (
	"fmt"
	"io/ioutil"
	"net/url"
	"os"
	"runtime"
	"strconv"
	"strings"

	"github.com/codegangsta/cli"
	"github.com/docker/docker/pkg/reexec"
	"github.com/libopenstorage/openstorage/api"
	"github.com/libopenstorage/openstorage/api/flexvolume"
	"github.com/libopenstorage/openstorage/api/server"
	"github.com/libopenstorage/openstorage/api/server/sdk"
	osdcli "github.com/libopenstorage/openstorage/cli"
	"github.com/libopenstorage/openstorage/cluster"
	clustermanager "github.com/libopenstorage/openstorage/cluster/manager"
	"github.com/libopenstorage/openstorage/config"
	"github.com/libopenstorage/openstorage/csi"
	graphdrivers "github.com/libopenstorage/openstorage/graph/drivers"
	"github.com/libopenstorage/openstorage/objectstore"
	"github.com/libopenstorage/openstorage/pkg/auth"
	"github.com/libopenstorage/openstorage/pkg/auth/systemtoken"
	"github.com/libopenstorage/openstorage/pkg/role"
	policy "github.com/libopenstorage/openstorage/pkg/storagepolicy"
	"github.com/libopenstorage/openstorage/schedpolicy"
	"github.com/libopenstorage/openstorage/volume"
	volumedrivers "github.com/libopenstorage/openstorage/volume/drivers"
	"github.com/portworx/kvdb"
	"github.com/portworx/kvdb/consul"
	etcd "github.com/portworx/kvdb/etcd/v2"
	"github.com/portworx/kvdb/mem"
	"github.com/sirupsen/logrus"
)

var (
	datastores = []string{mem.Name, etcd.Name, consul.Name}
)

func main() {
	if reexec.Init() {
		return
	}
	app := cli.NewApp()
	app.Name = "osd"
	app.Usage = "Open Storage CLI"
	app.Version = config.Version
	app.Flags = []cli.Flag{
		cli.BoolFlag{
			Name:  "json,j",
			Usage: "output in json",
		},
		cli.BoolFlag{
			Name:  osdcli.DaemonAlias,
			Usage: "Start OSD in daemon mode",
		},
		cli.StringSliceFlag{
			Name:  "driver",
			Usage: "driver name and options: name=btrfs,home=/var/openstorage/btrfs",
			Value: new(cli.StringSlice),
		},
		cli.StringFlag{
			Name:  "kvdb,k",
			Usage: "uri to kvdb e.g. kv-mem://localhost, etcd-kv://localhost:4001, consul-kv://localhost:8500",
			Value: "kv-mem://localhost",
		},
		cli.StringFlag{
			Name:  "file,f",
			Usage: "file to read the OSD configuration from.",
			Value: "",
		},
		cli.StringFlag{
			Name:  "mgmtport,m",
			Usage: "Management Port for REST server. Example: 9001",
			Value: "9001",
		},
		cli.StringFlag{
			Name:  "sdkport",
			Usage: "gRPC port for SDK. Example: 9100",
			Value: "9100",
		},
		cli.StringFlag{
			Name:  "sdkrestport",
			Usage: "gRPC REST Gateway port for SDK. Example: 9110",
			Value: "9110",
		},
		cli.StringFlag{
			Name:  "nodeid",
			Usage: "Name of this node",
			Value: "1",
		},
		cli.StringFlag{
			Name:  "clusterid",
			Usage: "Cluster id",
			Value: "openstorage.cluster",
		},
		cli.StringFlag{
			Name:  "tls-cert-file",
			Usage: "TLS Cert file path",
		},
		cli.StringFlag{
			Name:  "tls-key-file",
			Usage: "TLS Key file path",
		},
		cli.StringFlag{
			Name: "username-claim",
			Usage: "Claim key from the token to use as the unique id of the ." +
				"user. Values can be only 'sub', 'email', or 'name'",
			Value: "sub",
		},
		cli.StringFlag{
			Name:  "oidc-issuer",
			Usage: "OIDC Issuer,e.g. https://accounts.google.com",
		},
		cli.StringFlag{
			Name:  "oidc-client-id",
			Usage: "OIDC Client ID provided by issuer",
		},
		cli.StringFlag{
			Name:  "oidc-custom-claim-namespace",
			Usage: "OIDC namespace for custom claims if needed",
		},
		cli.BoolFlag{
			Name:  "oidc-skip-client-id-check",
			Usage: "OIDC skip verification of client id in the token",
		},
		cli.StringFlag{
			Name:  "jwt-issuer",
			Usage: "JSON Web Token issuer",
			Value: "openstorage.io",
		},
		cli.StringFlag{
			Name:  "jwt-shared-secret",
			Usage: "JSON Web Token shared secret",
		},
		cli.StringFlag{
			Name:  "jwt-rsa-pubkey-file",
			Usage: "JSON Web Token RSA Public file path",
		},
		cli.StringFlag{
			Name:  "jwt-ecds-pubkey-file",
			Usage: "JSON Web Token ECDS Public file path",
		},
		cli.StringFlag{
			Name:  "jwt-system-shared-secret",
			Usage: "JSON Web Token system shared secret used by clusters to create tokens for internal cluster communication",
			Value: "non-secure-secret",
		},
		cli.StringFlag{
			Name:  "clusterdomain",
			Usage: "Cluster Domain Name",
			Value: "",
		},
	}
	app.Action = wrapAction(start)
	app.Commands = []cli.Command{
		{
			Name:        "driver",
			Aliases:     []string{"d"},
			Usage:       "Manage drivers",
			Subcommands: osdcli.DriverCommands(),
		},
		{
			Name:        "cluster",
			Aliases:     []string{"c"},
			Usage:       "Manage cluster",
			Subcommands: osdcli.ClusterCommands(),
		},
		{
			Name:    "version",
			Aliases: []string{"v"},
			Usage:   "Display version",
			Action:  wrapAction(showVersion),
		},
	}

	// Register all volume drivers with the CLI.
	for _, v := range volumedrivers.AllDrivers {
		// TODO(pedge): was an and, but we have no drivers that have two types
		switch v.DriverType {
		case api.DriverType_DRIVER_TYPE_BLOCK:
			bCmds := osdcli.BlockVolumeCommands(v.Name)
			cmds := append(bCmds)
			c := cli.Command{
				Name:        v.Name,
				Usage:       fmt.Sprintf("Manage %s storage", v.Name),
				Subcommands: cmds,
			}
			app.Commands = append(app.Commands, c)
		case api.DriverType_DRIVER_TYPE_FILE:
			fCmds := osdcli.FileVolumeCommands(v.Name)
			cmds := append(fCmds)
			c := cli.Command{
				Name:        v.Name,
				Usage:       fmt.Sprintf("Manage %s volumes", v.Name),
				Subcommands: cmds,
			}
			app.Commands = append(app.Commands, c)
		}
	}

	// Register all graph drivers with the CLI.
	for _, v := range graphdrivers.AllDrivers {
		// TODO(pedge): was an and, but we have no drivers that have two types
		switch v.DriverType {
		case api.DriverType_DRIVER_TYPE_GRAPH:
			cmds := osdcli.GraphDriverCommands(v.Name)
			c := cli.Command{
				Name:        v.Name,
				Usage:       fmt.Sprintf("Manage %s graph storage", v.Name),
				Subcommands: cmds,
			}
			app.Commands = append(app.Commands, c)
		}
	}

	app.Run(os.Args)
}

func start(c *cli.Context) error {
	if !osdcli.DaemonMode(c) {
		cli.ShowAppHelp(c)
		return nil
	}

	var (
		cfg *config.Config
	)

	// We are in daemon mode.
	file := c.String("file")
	if len(file) != 0 {
		// Read from file
		var err error
		cfg, err = config.Parse(file)
		if err != nil {
			return err
		}
	} else {
		cfg = &config.Config{}
	}

	// Check if values are set
	if len(cfg.Osd.ClusterConfig.ClusterId) == 0 {
		cfg.Osd.ClusterConfig.ClusterId = c.String("clusterid")
	}
	if len(cfg.Osd.ClusterConfig.NodeId) == 0 {
		cfg.Osd.ClusterConfig.NodeId = c.String("nodeid")
	}

	// Get driver information
	driverInfoList := c.StringSlice("driver")
	if len(driverInfoList) != 0 {
		if cfg.Osd.Drivers == nil {
			cfg.Osd.Drivers = make(map[string]map[string]string)
		}
		params := make(map[string]string)
		var name string

		// many driver infos provided as a []string
		for _, driverInfo := range driverInfoList {

			// driverInfo of the format name=xxx,opt1=val1,opt2=val2
			for _, pair := range strings.Split(driverInfo, ",") {
				kv := strings.Split(pair, "=")
				if len(kv) != 2 {
					return fmt.Errorf("driver option has a an invalid pair %s", kv)
				}
				k := kv[0]
				v := kv[1]
				if len(k) == 0 || len(v) == 0 {
					return fmt.Errorf("driver option '%s' is invalid", pair)
				}
				if k == "name" {
					// Driver name
					name = v
				} else {
					// Options for driver
					params[k] = v
				}
			}
			if len(name) == 0 {
				return fmt.Errorf("driver option is missing driver name")
			}
			cfg.Osd.Drivers[name] = params
		}
	}
	if len(cfg.Osd.Drivers) == 0 {
		return fmt.Errorf("Must supply driver information")
	}

	kvdbURL := c.String("kvdb")
	u, err := url.Parse(kvdbURL)
	scheme := u.Scheme
	u.Scheme = "http"

	kv, err := kvdb.New(scheme, "openstorage", []string{u.String()}, nil, kvdb.LogFatalErrorCB)
	if err != nil {
		return fmt.Errorf("Failed to initialize KVDB: %v (%v)\nSupported datastores: %v", scheme, err, datastores)
	}
	if err := kvdb.SetInstance(kv); err != nil {
		return fmt.Errorf("Failed to initialize KVDB: %v", err)
	}

	// Get authenticators
	authenticators := make(map[string]auth.Authenticator)
	selfSigned, err := selfSignedAuth(c)
	if err != nil {
		logrus.Fatalf("Failed to create self signed config: %v", err)
	} else if selfSigned != nil {
		authenticators[c.String("jwt-issuer")] = selfSigned
	}

	oidcAuth, err := oidcAuth(c)
	if err != nil {
		logrus.Fatalf("Failed to create self signed config: %v", err)
	} else if oidcAuth != nil {
		authenticators[c.String("oidc-issuer")] = oidcAuth
	}

	tlsConfig, err := setupSdkTls(c)
	if err != nil {
		logrus.Fatalf("Failed to access TLS file information: %v", err)
	}

	// Auth is enabled, setup system token manager for inter-cluster communication
	if len(authenticators) > 0 {
		if c.String("jwt-system-shared-secret") == "" {
			return fmt.Errorf("Must provide a jwt-system-shared-secret if auth with oidc or shared-secret is enabled")
		}

		if len(cfg.Osd.ClusterConfig.SystemSharedSecret) == 0 {
			cfg.Osd.ClusterConfig.SystemSharedSecret = c.String("jwt-system-shared-secret")
		}

		// Initialize system token manager if an authenticator is setup
		stm, err := systemtoken.NewManager(&systemtoken.Config{
			ClusterId:    cfg.Osd.ClusterConfig.ClusterId,
			NodeId:       cfg.Osd.ClusterConfig.NodeId,
			SharedSecret: cfg.Osd.ClusterConfig.SystemSharedSecret,
		})
		if err != nil {
			return fmt.Errorf("Failed to create system token manager: %v\n", err)
		}
		auth.InitSystemTokenManager(stm)
	}

	// Start the cluster state machine, if enabled.
	clusterInit := false
	if cfg.Osd.ClusterConfig.NodeId != "" && cfg.Osd.ClusterConfig.ClusterId != "" {
		logrus.Infof("OSD enabling cluster mode.")
		if err := clustermanager.Init(cfg.Osd.ClusterConfig); err != nil {
			return fmt.Errorf("Unable to init cluster server: %v", err)
		}
		if err := server.StartClusterAPI(cluster.APIBase, 0, authenticators); err != nil {
			return fmt.Errorf("Unable to start cluster API server: %v", err)
		}
		clusterInit = true
	}

	isDefaultSet := false
	// Start the volume drivers.
	for d, v := range cfg.Osd.Drivers {
		logrus.Infof("Starting volume driver: %v", d)
		if err := volumedrivers.Register(d, v); err != nil {
			return fmt.Errorf("Unable to start volume driver: %v, %v", d, err)
		}

		var mgmtPort, pluginPort uint64
		if port, ok := v[config.MgmtPortKey]; ok {
			mgmtPort, err = strconv.ParseUint(port, 10, 16)
			if err != nil {
				return fmt.Errorf("Invalid OSD Config File. Invalid Mgmt Port number for Driver : %s", d)
			}
		} else if c.String("mgmtport") != "" {
			mgmtPort, err = strconv.ParseUint(c.String("mgmtport"), 10, 16)
			if err != nil {
				return fmt.Errorf("Invalid Mgmt Port number for Driver : %s", d)
			}
		} else {
			mgmtPort = 0
		}

		if port, ok := v[config.PluginPortKey]; ok {
			pluginPort, err = strconv.ParseUint(port, 10, 16)
			if err != nil {
				return fmt.Errorf("Invalid OSD Config File. Invalid Plugin Port number for Driver : %s", d)
			}
		} else {
			pluginPort = 0
		}

		sdksocket := fmt.Sprintf("/var/lib/osd/driver/%s-sdk.sock", d)

		if err := server.StartVolumePluginAPI(
			d, sdksocket,
			volume.PluginAPIBase,
			uint16(pluginPort),
		); err != nil {
			return fmt.Errorf("Unable to start plugin api server: %v", err)
		}

		if _, _, err := server.StartVolumeMgmtAPI(
			d, sdksocket,
			volume.DriverAPIBase,
			uint16(mgmtPort),
			false,
			authenticators,
		); err != nil {
			return fmt.Errorf("Unable to start volume mgmt api server: %v", err)
		}

		if d != "" && cfg.Osd.ClusterConfig.DefaultDriver == d {
			isDefaultSet = true
		}

		// Start CSI Server for this driver
		csisock := os.Getenv("CSI_ENDPOINT")
		if len(csisock) == 0 {
			csisock = fmt.Sprintf("/var/lib/osd/driver/%s-csi.sock", d)
		}
		os.Remove(csisock)
		cm, err := clustermanager.Inst()
		if err != nil {
			return fmt.Errorf("Unable to find cluster instance: %v", err)
		}
		csiServer, err := csi.NewOsdCsiServer(&csi.OsdCsiServerConfig{
			Net:        "unix",
			Address:    csisock,
			DriverName: d,
			Cluster:    cm,
			SdkUds:     sdksocket,
		})
		if err != nil {
			return fmt.Errorf("Failed to start CSI server for driver %s: %v", d, err)
		}
		csiServer.Start()

		// Create a role manager
		rm, err := role.NewSdkRoleManager(kv)
		if err != nil {
			return fmt.Errorf("Failed to create a role manager")
		}

<<<<<<< HEAD
		sp, err := policy.Init(kv)
=======
		// Get authenticators
		authenticators := make(map[string]auth.Authenticator)
		selfSigned, err := selfSignedAuth(c)
		if err != nil {
			logrus.Fatalf("Failed to create self signed config: %v", err)
		} else if selfSigned != nil {
			authenticators[c.String("jwt-issuer")] = selfSigned
		}

		oidcAuth, err := oidcAuth(c)
		if err != nil {
			logrus.Fatalf("Failed to create self signed config: %v", err)
		} else if oidcAuth != nil {
			authenticators[c.String("oidc-issuer")] = oidcAuth
		}

		tlsConfig, err := setupSdkTls(c)
		if err != nil {
			logrus.Fatalf("Failed to access TLS file information: %v", err)
		}

		// Auth is enabled, setup system token manager for inter-cluster communication
		if len(authenticators) > 0 {
			if c.String("jwt-system-shared-secret") == "" {
				return fmt.Errorf("Must provide a jwt-system-shared-secret if auth with oidc or shared-secret is enabled")
			}

			if len(cfg.Osd.ClusterConfig.SystemSharedSecret) == 0 {
				cfg.Osd.ClusterConfig.SystemSharedSecret = c.String("jwt-system-shared-secret")
			}

			// Initialize system token manager if an authenticator is setup
			stm, err := systemtoken.NewManager(&systemtoken.Config{
				ClusterId:    cfg.Osd.ClusterConfig.ClusterId,
				NodeId:       cfg.Osd.ClusterConfig.NodeId,
				SharedSecret: cfg.Osd.ClusterConfig.SystemSharedSecret,
			})
			if err != nil {
				return fmt.Errorf("Failed to create system token manager: %v\n", err)
			}
			auth.InitSystemTokenManager(stm)
		}

		sp, err := policy.Init()
>>>>>>> 1b608aa2
		if err != nil {
			return fmt.Errorf("Unable to Initialise Storage Policy Manager Instances %v", err)
		}

		// Start SDK Server for this driver
		os.Remove(sdksocket)
		sdkServer, err := sdk.New(&sdk.ServerConfig{
			Net:           "tcp",
			Address:       ":" + c.String("sdkport"),
			RestPort:      c.String("sdkrestport"),
			Socket:        sdksocket,
			DriverName:    d,
			Cluster:       cm,
			StoragePolicy: sp,
			Security: &sdk.SecurityConfig{
				Role:           rm,
				Tls:            tlsConfig,
				Authenticators: authenticators,
			},
		})
		if err != nil {
			return fmt.Errorf("Failed to start SDK server for driver %s: %v", d, err)
		}
		sdkServer.Start()
	}

	if cfg.Osd.ClusterConfig.DefaultDriver != "" && !isDefaultSet {
		return fmt.Errorf("Invalid OSD config file: Default Driver specified but driver not initialized")
	}

	if err := flexvolume.StartFlexVolumeAPI(config.FlexVolumePort, cfg.Osd.ClusterConfig.DefaultDriver); err != nil {
		return fmt.Errorf("Unable to start flexvolume API: %v", err)
	}

	// Start the graph drivers.
	for d := range cfg.Osd.GraphDrivers {
		logrus.Infof("Starting graph driver: %v", d)
		if err := server.StartGraphAPI(d, volume.PluginAPIBase); err != nil {
			return fmt.Errorf("Unable to start graph plugin: %v", err)
		}
	}

	if clusterInit {
		cm, err := clustermanager.Inst()
		if err != nil {
			return fmt.Errorf("Unable to find cluster instance: %v", err)
		}
		if err := cm.StartWithConfiguration(
			false,
			"9002",
			[]string{},
			c.String("clusterdomain"),
			&cluster.ClusterServerConfiguration{
				ConfigSchedManager:       schedpolicy.NewFakeScheduler(),
				ConfigObjectStoreManager: objectstore.NewfakeObjectstore(),
				ConfigSystemTokenManager: auth.SystemTokenManagerInst(),
			},
		); err != nil {
			return fmt.Errorf("Unable to start cluster manager: %v", err)
		}
	}

	// Daemon does not exit.
	select {}
}

func showVersion(c *cli.Context) error {
	fmt.Println("OSD Version:", config.Version)
	fmt.Println("Go Version:", runtime.Version())
	fmt.Println("OS:", runtime.GOOS)
	fmt.Println("Arch:", runtime.GOARCH)
	return nil
}

func wrapAction(f func(*cli.Context) error) func(*cli.Context) {
	return func(c *cli.Context) {
		if err := f(c); err != nil {
			logrus.Warnln(err.Error())
			os.Exit(1)
		}
	}
}

func selfSignedAuth(c *cli.Context) (*auth.JwtAuthenticator, error) {
	var err error

	rsaFile := getConfigVar(os.Getenv("OPENSTORAGE_AUTH_RSA_PUBKEY"),
		c.String("jwt-rsa-pubkey-file"))
	ecdsFile := getConfigVar(os.Getenv("OPENSTORAGE_AUTH_ECDS_PUBKEY"),
		c.String("jwt-ecds-pubkey-file"))
	sharedsecret := getConfigVar(os.Getenv("OPENSTORAGE_AUTH_SHAREDSECRET"),
		c.String("jwt-shared-secret"))

	if len(rsaFile) == 0 &&
		len(ecdsFile) == 0 &&
		len(sharedsecret) == 0 {
		return nil, nil
	}

	authConfig := &auth.JwtAuthConfig{
		SharedSecret:  []byte(sharedsecret),
		UsernameClaim: auth.UsernameClaimType(c.String("username-claim")),
	}

	// Read RSA file
	if len(rsaFile) != 0 {
		authConfig.RsaPublicPem, err = ioutil.ReadFile(rsaFile)
		if err != nil {
			logrus.Errorf("Failed to read %s", rsaFile)
		}
	}

	// Read Ecds file
	if len(ecdsFile) != 0 {
		authConfig.ECDSPublicPem, err = ioutil.ReadFile(ecdsFile)
		if err != nil {
			logrus.Errorf("Failed to read %s", ecdsFile)
		}
	}

	return auth.NewJwtAuth(authConfig)
}

func oidcAuth(c *cli.Context) (*auth.OIDCAuthenticator, error) {

	if len(c.String("oidc-issuer")) == 0 ||
		len(c.String("oidc-client-id")) == 0 {
		return nil, nil
	}

	return auth.NewOIDC(&auth.OIDCAuthConfig{
		Issuer:            c.String("oidc-issuer"),
		ClientID:          c.String("oidc-client-id"),
		Namespace:         c.String("oidc-custom-claim-namespace"),
		SkipClientIDCheck: c.Bool("oidc-skip-client-id-check"),
		UsernameClaim:     auth.UsernameClaimType(c.String("username-claim")),
	})
}

func setupSdkTls(c *cli.Context) (*sdk.TLSConfig, error) {

	certFile := getConfigVar(os.Getenv("OPENSTORAGE_CERTFILE"),
		c.String("tls-cert-file"))
	keyFile := getConfigVar(os.Getenv("OPENSTORAGE_KEYFILE"),
		c.String("tls-key-file"))

	if len(certFile) != 0 && len(keyFile) != 0 {
		logrus.Infof("TLS %s and %s", certFile, keyFile)
		return &sdk.TLSConfig{
			CertFile: certFile,
			KeyFile:  keyFile,
		}, nil
	}

	return nil, nil
}

func getConfigVar(envVar, cliVar string) string {
	if len(envVar) != 0 {
		return envVar
	}
	return cliVar
}<|MERGE_RESOLUTION|>--- conflicted
+++ resolved
@@ -337,11 +337,11 @@
 		authenticators[c.String("jwt-issuer")] = selfSigned
 	}
 
-	oidcAuth, err := oidcAuth(c)
+	oidcAuthenticator, err := oidcAuth(c)
 	if err != nil {
 		logrus.Fatalf("Failed to create self signed config: %v", err)
-	} else if oidcAuth != nil {
-		authenticators[c.String("oidc-issuer")] = oidcAuth
+	} else if oidcAuthenticator != nil {
+		authenticators[c.String("oidc-issuer")] = oidcAuthenticator
 	}
 
 	tlsConfig, err := setupSdkTls(c)
@@ -468,9 +468,6 @@
 			return fmt.Errorf("Failed to create a role manager")
 		}
 
-<<<<<<< HEAD
-		sp, err := policy.Init(kv)
-=======
 		// Get authenticators
 		authenticators := make(map[string]auth.Authenticator)
 		selfSigned, err := selfSignedAuth(c)
@@ -478,18 +475,6 @@
 			logrus.Fatalf("Failed to create self signed config: %v", err)
 		} else if selfSigned != nil {
 			authenticators[c.String("jwt-issuer")] = selfSigned
-		}
-
-		oidcAuth, err := oidcAuth(c)
-		if err != nil {
-			logrus.Fatalf("Failed to create self signed config: %v", err)
-		} else if oidcAuth != nil {
-			authenticators[c.String("oidc-issuer")] = oidcAuth
-		}
-
-		tlsConfig, err := setupSdkTls(c)
-		if err != nil {
-			logrus.Fatalf("Failed to access TLS file information: %v", err)
 		}
 
 		// Auth is enabled, setup system token manager for inter-cluster communication
@@ -515,7 +500,6 @@
 		}
 
 		sp, err := policy.Init()
->>>>>>> 1b608aa2
 		if err != nil {
 			return fmt.Errorf("Unable to Initialise Storage Policy Manager Instances %v", err)
 		}
