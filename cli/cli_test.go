--- conflicted
+++ resolved
@@ -30,13 +30,10 @@
  "encrypted": false,
  "passphrase": "",
  "snapshot_schedule": "",
-<<<<<<< HEAD
+ "scale": 0,
+ "sticky": false
  "max_cloudsnaps": 0,
  "cloudsnap_schedule": ""
-=======
- "scale": 0,
- "sticky": false
->>>>>>> 67091dc4
 }`,
 		data,
 	)
